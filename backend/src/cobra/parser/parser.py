--- conflicted
+++ resolved
@@ -18,13 +18,11 @@
     NodoIdentificador,
     NodoImprimir,
     NodoRetorno,
-    NodoYield,
     NodoPara,
     NodoTryCatch,
     NodoThrow,
     NodoImport,
     NodoUsar,
-    NodoDecorador,
 )
 
 # Palabras reservadas que no pueden usarse como identificadores
@@ -64,7 +62,6 @@
         self.tokens = tokens
         self.posicion = 0
         self.indentacion_actual = 0
-        self.decoradores_pendientes = []
         # Mapeo de tokens a funciones de construcción del AST
         self._factories = {
             TipoToken.VAR: self.declaracion_asignacion,
@@ -73,15 +70,12 @@
             TipoToken.PARA: self.declaracion_para,
             TipoToken.MIENTRAS: self.declaracion_mientras,
             TipoToken.FUNC: self.declaracion_funcion,
-            TipoToken.CLASE: self.declaracion_clase,
-            TipoToken.CLASS: self.declaracion_clase,
             TipoToken.IMPORT: self.declaracion_import,
             TipoToken.USAR: self.declaracion_usar,
             TipoToken.IMPRIMIR: self.declaracion_imprimir,
             TipoToken.HILO: self.declaracion_hilo,
             TipoToken.TRY: self.declaracion_try_catch,
             TipoToken.THROW: self.declaracion_throw,
-            TipoToken.DECORADOR: self.declaracion_decorador,
         }
 
     def token_actual(self):
@@ -111,9 +105,7 @@
     def parsear(self):
         nodos = []
         while self.token_actual().tipo != TipoToken.EOF:
-            nodo = self.declaracion()
-            if nodo is not None:
-                nodos.append(nodo)
+            nodos.append(self.declaracion())
         return nodos
 
     def declaracion(self):
@@ -389,10 +381,6 @@
                     self.comer(TipoToken.RETORNO)
                     expresion = self.expresion()
                     cuerpo.append(NodoRetorno(expresion))
-                elif self.token_actual().tipo == TipoToken.YIELD:
-                    self.comer(TipoToken.YIELD)
-                    expresion = self.expresion()
-                    cuerpo.append(NodoYield(expresion))
                 else:
                     cuerpo.append(self.declaracion())
             except SyntaxError as e:
@@ -405,72 +393,7 @@
         self.comer(TipoToken.FIN)
 
         logging.debug(f"Función '{nombre}' parseada con cuerpo: {cuerpo}")
-        decoradores = self.decoradores_pendientes
-        self.decoradores_pendientes = []
-        return NodoFuncion(nombre, parametros, cuerpo, decoradores)
-<<<<<<< HEAD
-
-    def declaracion_clase(self):
-        """Parsea una declaración de clase con herencia múltiple."""
-        self.comer(self.token_actual().tipo)  # CLASE o CLASS
-
-        if self.token_actual().tipo != TipoToken.IDENTIFICADOR:
-            raise SyntaxError("Se esperaba un nombre para la clase")
-        nombre = self.token_actual().valor
-        self.comer(TipoToken.IDENTIFICADOR)
-
-        bases = []
-        if self.token_actual().tipo == TipoToken.LPAREN:
-            self.comer(TipoToken.LPAREN)
-            while self.token_actual().tipo != TipoToken.RPAREN:
-                if self.token_actual().tipo != TipoToken.IDENTIFICADOR:
-                    raise SyntaxError("Se esperaba un nombre de clase base")
-                bases.append(self.token_actual().valor)
-                self.comer(TipoToken.IDENTIFICADOR)
-                if self.token_actual().tipo == TipoToken.COMA:
-                    self.comer(TipoToken.COMA)
-                else:
-                    break
-            self.comer(TipoToken.RPAREN)
-
-        if self.token_actual().tipo != TipoToken.DOSPUNTOS:
-            raise SyntaxError("Se esperaba ':' después de la declaración de la clase")
-        self.comer(TipoToken.DOSPUNTOS)
-
-        metodos = []
-        while self.token_actual().tipo not in [TipoToken.FIN, TipoToken.EOF]:
-            if self.token_actual().tipo == TipoToken.FUNC:
-                metodo = self.declaracion_metodo()
-                metodos.append(metodo)
-            else:
-                self.declaracion()  # ignorar otras declaraciones
-
-        if self.token_actual().tipo != TipoToken.FIN:
-            raise SyntaxError("Se esperaba 'fin' para cerrar la clase")
-        self.comer(TipoToken.FIN)
-
-        return NodoClase(nombre, metodos, bases)
-
-    def declaracion_metodo(self):
-        """Parsea un método dentro de una clase."""
-        self.comer(TipoToken.FUNC)
-        nombre = self.token_actual().valor
-        self.comer(TipoToken.IDENTIFICADOR)
-        self.comer(TipoToken.LPAREN)
-        parametros = self.lista_parametros()
-        self.comer(TipoToken.RPAREN)
-        if self.token_actual().tipo != TipoToken.DOSPUNTOS:
-            raise SyntaxError("Se esperaba ':' después del encabezado del método")
-        self.comer(TipoToken.DOSPUNTOS)
-        cuerpo = []
-        while self.token_actual().tipo not in [TipoToken.FIN, TipoToken.EOF]:
-            cuerpo.append(self.declaracion())
-        if self.token_actual().tipo != TipoToken.FIN:
-            raise SyntaxError("Se esperaba 'fin' para cerrar el método")
-        self.comer(TipoToken.FIN)
-        return NodoMetodo(nombre, parametros, cuerpo)
-=======
->>>>>>> f7587295
+        return NodoFuncion(nombre, parametros, cuerpo)
 
     def declaracion_imprimir(self):
         """Parsea una declaración de impresión."""
@@ -526,13 +449,6 @@
         self.comer(TipoToken.RPAREN)
         llamada = NodoLlamadaFuncion(nombre, argumentos)
         return NodoHilo(llamada)
-
-    def declaracion_decorador(self):
-        """Procesa una línea de decorador antes de una función."""
-        self.comer(TipoToken.DECORADOR)
-        expr = self.expresion()
-        self.decoradores_pendientes.append(NodoDecorador(expr))
-        return None
 
     def declaracion_try_catch(self):
         self.comer(TipoToken.TRY)
